--- conflicted
+++ resolved
@@ -117,7 +117,7 @@
         },
         "status": {
             "privacyStatus": options.privacy,
-            "publishAt": options.publish-at,
+            "publishAt": options.publish_at,
 
         },
         "recordingDetails": {
@@ -135,31 +135,8 @@
         progress.finish()
     return video_id
 
-<<<<<<< HEAD
 def get_youtube_handler(options):
     """Return the API Youtube object."""
-=======
-def parse_options_error(parser, options):
-    required_options = ["title"]
-    missing = [opt for opt in required_options if not getattr(options, opt)]
-    if missing:
-        parser.print_usage()
-        msg = "Some required option are missing: {0}".format(", ".join(missing))
-        raise OptionsError(msg)
-    scheduled = getattr(options, "publish-at") != None
-    if scheduled:
-        if getattr(options, "privacy") == "listed":
-            parser.print_usage()
-            msg = "The 'publish-at' option will publish your video for all audiences. It can not be used with '--privacy=listed'."
-            raise OptionsError(msg)
-        setattr(options, "privacy", "private")
-        debug("Your video will remain private until specified date.")
-
-def run_main(parser, options, args, output=sys.stdout):
-    """First check the passed options roughly for validity"""
-    parse_options_error(parser, options)
-    """Run the main scripts from the parsed options/args."""
->>>>>>> 8c0e60eb
     home = os.path.expanduser("~")
     default_client_secrets = lib.get_first_existing_filename(
         [sys.prefix, os.path.join(sys.prefix, "local")],
@@ -175,14 +152,27 @@
     return auth.get_resource(client_secrets, credentials,
         get_code_callback=get_code_callback)
 
-def run_main(parser, options, args, output=sys.stdout):
-    """Run the main scripts from the parsed options/args."""
+def parse_options_error(parser, options):
     required_options = ["title"]
     missing = [opt for opt in required_options if not getattr(options, opt)]
     if missing:
         parser.print_usage()
         msg = "Some required option are missing: {0}".format(", ".join(missing))
-        raise OptionsMissing(msg)
+        raise OptionsError(msg)
+    scheduled = getattr(options, "publish_at") != None
+    if scheduled:
+        if getattr(options, "privacy") == "listed":
+            parser.print_usage()
+            msg = "The 'publish-at' option will publish your video for all audiences. It can not be used with '--privacy=listed'."
+            raise OptionsError(msg)
+        setattr(options, "privacy", "private")
+        debug("Your video will remain private until specified date.")
+
+    """Run the main scripts from the parsed options/args."""
+
+def run_main(parser, options, args, output=sys.stdout):
+    """Run the main scripts from the parsed options/args."""
+    parse_options_error(parser, options)
     youtube = get_youtube_handler(options)
 
     if youtube:
@@ -220,7 +210,7 @@
         help='Video tags (separated by commas: "tag1, tag2,...")')
     parser.add_option('', '--privacy', dest='privacy', metavar="STRING",
         default="public", help='Privacy status (public | unlisted | private)')
-    parser.add_option('', '--publish-at', dest='publish-at', metavar="datetime",
+    parser.add_option('', '--publish-at', dest='publish_at', metavar="datetime",
        default=None, help='Publish Date: YYYY-MM-DDThh:mm:ss.sZ')
     parser.add_option('', '--location', dest='location', type="string",
         default=None, metavar="latitude=VAL,longitude=VAL[,altitude=VAL]",
